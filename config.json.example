{
  "system": {
    "version": "3.0",
    "voice_enabled": true,
    "stream_mode": false,
    "debug": false,
    "log_level": "WARNING",
    "save_prompts": true
  },
  "api": {
    "api_key": " ",
    "base_url": "https://naga.furina.chat/v1",
    "model": " ",
    "temperature": 0.7,
<<<<<<< HEAD
    "max_tokens": 16384,
    "max_history_rounds": 20
  },
   "fast_model": {
    "api_key": " ",
    "base_url": "https://naga.furina.chat/v1",
    "model": " ",
    "temperature": 0.7,
    "max_tokens": 16384,
    "max_history_rounds": 20
=======
    "max_tokens": 10000,
    "max_history_rounds": 10,
    "persistent_context": true,
    "context_load_days": 3,
    "context_parse_logs": true
>>>>>>> ce7e8533
  },
  "api_server": {
    "enabled": true,
    "host": "127.0.0.1",
    "port": 8000,
    "auto_start": true,
    "docs_enabled": true
  },
  "grag": {
    "enabled": true,
    "auto_extract": true,
    "context_length": 5,
    "similarity_threshold": 0.6,
    "neo4j_uri": "neo4j://127.0.0.1:8687",
    "neo4j_user": "neo4j",
    "neo4j_password": "20110212",
    "neo4j_database": "neo4j",
    "extraction_timeout": 600,
    "extraction_retries": 3,
    "base_timeout": 600,
    "task_timeout": 600,
    "max_workers": 3,
    "max_queue_size": 100,
    "auto_cleanup_hours": 24,
    "intelligent_query": {
      "enabled": true,
      "analysis_timeout": 30,
      "query_timeout": 60,
      "max_results": 20,
      "confidence_threshold": 0.7,
      "cache_enabled": true,
      "cache_ttl": 3600,
      "response_style": "conversational",
      "include_citations": true,
      "max_response_length": 2000,
      "learning_enabled": true,
      "interest_tracking": true,
      "pattern_recognition": true
    },
    "memory_decision_enabled": true,
    "intelligent_memory_enabled": true
  },
  "handoff": {
    "max_loop_stream": 5,
    "max_loop_non_stream": 5,
    "show_output": false
  },
  "browser": {
    "playwright_headless": false
  },
  "tts": {
    "api_key": "",
    "port": 5048,
    "default_voice": "zh-CN-XiaoxiaoNeural",
    "default_format": "mp3",
    "default_speed": 1.0,
    "default_language": "zh-CN",
    "remove_filter": false,
    "expand_api": true,
    "require_api_key": false
  },
  "weather": {
    "api_key": " "
  },
  "mqtt": {
    "enabled": true,
    "broker": " ",
    "port": 1883,
    "topic": " ",
    "client_id": " ",
    "username": " ",
    "password": " ",
    "keepalive": 60,
    "qos": 1
  },
  "ui": {
    "user_name": "User",
    "bg_alpha": 0.81,
    "window_bg_alpha": 128,
    "mac_btn_size": 36,
    "mac_btn_margin": 16,
    "mac_btn_gap": 12,
    "animation_duration": 600
  },
  "naga_portal": {
    "portal_url": "https://naga.furina.chat/",
    "username": " ",
    "password": " "
  },
  "online_search": {
    "searxng_url": "https://searxng.pylindex.top",
    "engines": ["google"],
    "num_results": 5
  },
  "crawl4ai": {
    "headless": true,
    "timeout": 30000,
    "user_agent": "Mozilla/5.0 (Windows NT 10.0; Win64; x64) AppleWebKit/537.36 (KHTML, like Gecko) Chrome/91.0.4472.124 Safari/537.36",
    "viewport_width": 1280,
    "viewport_height": 720
  },
  "invalid": "config"
}<|MERGE_RESOLUTION|>--- conflicted
+++ resolved
@@ -12,7 +12,6 @@
     "base_url": "https://naga.furina.chat/v1",
     "model": " ",
     "temperature": 0.7,
-<<<<<<< HEAD
     "max_tokens": 16384,
     "max_history_rounds": 20
   },
@@ -22,14 +21,10 @@
     "model": " ",
     "temperature": 0.7,
     "max_tokens": 16384,
-    "max_history_rounds": 20
-=======
-    "max_tokens": 10000,
-    "max_history_rounds": 10,
+    "max_history_rounds": 20,
     "persistent_context": true,
     "context_load_days": 3,
     "context_parse_logs": true
->>>>>>> ce7e8533
   },
   "api_server": {
     "enabled": true,
