# NagaAgent 3.2

![NagaAgent Logo](https://img.shields.io/badge/NagaAgent-3.2-blue?style=for-the-badge&logo=python&logoColor=white)
![Platform](https://img.shields.io/badge/Platform-Windows%20%7C%20macOS%20%7C%20Linux-green?style=for-the-badge)
![License](https://img.shields.io/badge/License-MIT-yellow?style=for-the-badge)
![Python](https://img.shields.io/badge/Python-3.10%2B-blue?style=for-the-badge&logo=python)
![Status](https://img.shields.io/badge/Status-Active-brightgreen?style=for-the-badge)

![Star History](https://img.shields.io/github/stars/Xxiii8322766509/NagaAgent?style=social)![Forks](https://img.shields.io/github/forks/Xxiii8322766509/NagaAgent?style=social)![Issues](https://img.shields.io/github/issues/Xxiii8322766509/NagaAgent)![Pull Requests](https://img.shields.io/github/issues-pr/Xxiii8322766509/NagaAgent)

---

![](https://api.star-history.com/svg?repos=Xxiii8322766509/NagaAgent&type=Date)

---

**🐍 智能对话助手 | 多平台支持 | 丰富生态 | 易于扩展**

[功能特性](#-核心功能) • [快速开始](#-快速开始) • [安装指南](#-详细安装指南) • [API文档](#-restful-api服务) • [配置说明](#-配置说明) • [更新日志](#-更新日志) • [更新历史](CHANGELOG.md)

---

### 🎯 项目亮点

<<<<<<< HEAD
✅ **🧠 智能记忆**: 基于 Neo4j 的 GRAG 知识图谱记忆系统，支持分类型存储和时间轴管理  
✅ **🔧 丰富生态**: 支持多种 MCP 服务和 Agent 系统，动态服务发现和热插拔  
✅ **🎤 语音交互**: OpenAI 兼容的流式语音合成服务，完全异步处理  
✅ **🖥️ 现代界面**: 基于 PyQt5 的独立对话框消息渲染系统，支持透明背景  
✅ **🌐 完整 API**: FastAPI RESTful API 和流式输出，自动文档生成  
✅ **📱 系统托盘**: 完整的后台运行和自启动支持，真正的最小化到托盘  
✅ **🔍 智能代理**: 统一的工具调用接口，支持 MCP 和 Agent 混合调用  
✅ **🛡️ 安全可靠**: 会话隔离和权限管理，配置热更新系统  
✅ **🤖 多Agent协作**: AgentManager 独立系统，支持会话管理和占位符替换  
✅ **🌳 深度思考**: 基于遗传算法的多分支思考引擎，问题难度评估  
✅ **⏰ 时间轴管理**: 智能时间衰减和记忆查询，本地时区时间显示  
✅ **🎯 角色强化**: 完善的 AI 提示词系统，保持角色一致性  
=======
✅ **🧠 智能记忆**: 基于 Neo4j 的 GRAG 知识图谱记忆系统  
✅ **🔧 丰富生态**: 支持多种 MCP 服务和 Agent 系统  
✅ **🎤 语音交互**: OpenAI 兼容的流式语音合成服务  
✅ **🖥️ 现代界面**: 基于 PyQt5 的独立对话框消息渲染系统  
✅ **🌐 完整 API**: FastAPI RESTful API 和流式输出  
✅ **📱 系统托盘**: 完整的后台运行和自启动支持  
✅ **🔍 智能代理**: 动态服务发现和热插拔管理  
✅ **🛡️ 安全可靠**: 会话隔离和权限管理  
✅ **🤖 多Agent协作**: AgentManager 独立系统支持多Agent协作  
✅ **🌳 深度思考**: 基于遗传算法的多分支思考引擎  
✅ **🔄 配置热更新**: 实时配置变更，无需重启应用  
✅ **💾 持久化上下文**: 重启后自动恢复历史对话上下文  
>>>>>>> ce7e8533

---

## 🚀 快速开始

### 📋 系统要求

- **操作系统**: Windows 10/11, macOS 10.15+, Linux
- **Python**: 3.10+ (推荐 3.11)
- **内存**: 建议 4GB 以上
- **存储**: 建议 2GB 以上可用空间

### 🔧 一键安装

<details>
<summary><strong>Windows 用户</strong></summary>

```powershell
# 克隆项目
git clone https://github.com/Xxiii8322766509/NagaAgent.git
cd NagaAgent

# 一键配置
.\setup.ps1
```
</details>

<details>
<summary><strong>macOS 用户</strong></summary>

```bash
# 克隆项目
git clone https://github.com/Xxiii8322766509/NagaAgent.git
cd NagaAgent

# 一键配置
chmod +x setup_mac.sh
./setup_mac.sh
```
</details>

<details>
<summary><strong>Linux 用户</strong></summary>

```bash
# 克隆项目
git clone https://github.com/Xxiii8322766509/NagaAgent.git
cd NagaAgent

# 创建虚拟环境
python3 -m venv .venv
source .venv/bin/activate

# 安装依赖
pip install -r requirements.txt
```
</details>

### 🗄️ 启动 Neo4j 服务

```bash
# 启动 Neo4j 容器
docker run -d \
  --restart always \
  --publish=7474:7474 \
  --publish=7687:7687 \
  --env NEO4J_AUTH=neo4j/your_password \
  --volume=neo4j_data:/data \
  neo4j:latest
```

> **端口冲突解决**: 如果端口被占用，可以使用其他端口：
> ```bash
> --publish=8474:7474 --publish=8687:7687
> ```

### ⚙️ 配置文件

1. 复制配置模板：
   ```bash
   cp config.json.example config.json
   ```

2. 编辑配置文件，设置API密钥和其他参数

### 🚀 启动应用

<details>
<summary><strong>Windows 启动方式</strong></summary>

```powershell
# 普通模式
.\start.bat

# 托盘模式 (推荐)
.\start_with_tray.bat
```
</details>

<details>
<summary><strong>macOS 启动方式</strong></summary>

```bash
./start_mac.sh
```
</details>

<details>
<summary><strong>Linux 启动方式</strong></summary>

```bash
./start.sh
```
</details>

启动后将自动开启：
- 🖥️ PyQt5 图形界面
- 🌐 RESTful API 服务器
- 🎤 语音交互服务
- 🧠 GRAG 知识图谱记忆系统
- 🔄 配置热更新系统

---

## 🛠️ 详细安装指南

### 🔍 环境检查

安装完成后，运行环境检查：
```bash
python check_env.py
```

### 📦 依赖说明

项目依赖主要包括：

| 类别 | 依赖包 | 用途 |
|------|--------|------|
| **核心框架** | `openai`, `mcp`, `fastapi` | AI对话和API服务 |
| **搜索工具** | `langchain-community` | SearXNG搜索集成 |
| **GUI界面** | `PyQt5`, `pygame` | 图形用户界面 |
| **语音处理** | `edge-tts`, `pyaudio`, `sounddevice` | 语音合成和识别 |
| **知识图谱** | `py2neo`, `pyvis`, `matplotlib` | Neo4j图数据库操作 |
| **浏览器自动化** | `playwright` | 网页操作自动化 |
| **MCP工具** | `jmcomic`, `fastmcp` | 多种扩展工具 |
| **系统控制** | `pycaw`, `screen-brightness-control` | 系统功能控制 |
| **通信协议** | `paho-mqtt`, `websockets` | MQTT和WebSocket通信 |
| **数据处理** | `numpy`, `pandas`, `scikit-learn` | 数据处理和机器学习 |
| **文档处理** | `python-docx` | Word文档处理 |

### ⚠️ 常见问题解决

<details>
<summary><strong>Windows 安装问题</strong></summary>

**C++ 编译工具缺失：**
```powershell
# 下载并安装 Microsoft Visual C++ Build Tools
# https://visualstudio.microsoft.com/visual-cpp-build-tools/
```

**Numpy 警告并且程序崩溃：**
```powershell
# 安装 Visual Studio 后，在 Developer Command Prompt 中执行
uv pip uninstall numpy
uv sync --no-cache --reinstall
```

**权限问题：**
```powershell
# 以管理员身份运行 PowerShell
Set-ExecutionPolicy RemoteSigned -Scope CurrentUser
```
</details>

<details>
<summary><strong>macOS 安装问题</strong></summary>

**Python 版本过低：**
```bash
brew install python@3.11
echo 'export PATH="/usr/local/opt/python@3.11/bin:$PATH"' >> ~/.zshrc
```

**PyAudio 安装失败：**
```bash
brew install portaudio
pip install pyaudio
```

**权限问题：**
```bash
chmod +x *.sh
```
</details>

<details>
<summary><strong>Linux 安装问题</strong></summary>

**系统依赖：**
```bash
# Ubuntu/Debian
sudo apt update
sudo apt install python3-dev portaudio19-dev

# CentOS/RHEL
sudo yum install python3-devel portaudio-devel
```

**Docker 权限：**
```bash
sudo usermod -aG docker $USER
newgrp docker
```
</details>

---

## ⚙️ 配置说明

### 🔄 配置热更新系统

NagaAgent 3.1 引入了强大的配置热更新系统，支持实时配置变更而无需重启应用。

#### 核心特性
- **实时更新**: 配置变更立即生效，无需重启
- **配置快照**: 支持配置的保存和恢复
- **自动监视**: 自动检测配置文件变化
- **模块重载**: 支持动态模块重新加载
- **错误处理**: 完善的异常处理机制

#### 使用方法

```python
from config_manager import update_config, get_config_snapshot

# 更新配置
success = update_config({
    "system": {"debug": True},
    "api": {"temperature": 0.8}
})

# 获取配置快照
snapshot = get_config_snapshot()

# 恢复配置
restore_config_snapshot(snapshot)
```

#### 详细文档
- 📖 [配置热更新使用指南](CONFIG_HOT_RELOAD_GUIDE.md)
- 📊 [配置热更新测试报告](CONFIG_HOT_RELOAD_TEST_REPORT.md)

### API 配置
修改 `config.json` 文件中的 `api` 部分：
```json
{
  "api": {
    "api_key": "your-api-key-here",
    "base_url": "https://api.deepseek.com/v1",
    "model": "deepseek-chat",
    "temperature": 0.7,
    "max_tokens": 10000,
    "max_history_rounds": 10,
    "persistent_context": true,
    "context_load_days": 3,
    "context_parse_logs": true
  }
}
```

#### 持久化上下文配置说明
- **persistent_context**: 是否启用持久化上下文功能（默认：true）
- **context_load_days**: 从最近几天的日志文件中加载历史对话（默认：3天）
- **context_parse_logs**: 是否从日志文件解析上下文（默认：true）

### API服务器配置
```json
{
  "api_server": {
    "enabled": true,
    "host": "127.0.0.1",
    "port": 8000,
    "auto_start": true,
    "docs_enabled": true
  }
}
```

### 在线搜索配置
```json
{
  "online_search": {
    "searxng_url": "https://searxng.pylindex.top",
    "engines": ["google"],
    "num_results": 5
  }
}
```

### GRAG知识图谱记忆系统配置
```json
{
  "grag": {
    "enabled": true,
    "auto_extract": true,
    "context_length": 5,
    "similarity_threshold": 0.6,
    "neo4j_uri": "neo4j://127.0.0.1:7687",
    "neo4j_user": "neo4j",
    "neo4j_password": "your_password",
    "neo4j_database": "neo4j"
  }
}
```

### 获取 API 密钥
1. 访问对应的LLM服务商官网（如DeepSeek、OpenAI等）
2. 注册账号并创建 API 密钥
3. 将密钥填入 `config.json` 文件的 `api.api_key` 字段

---

## 🌟 核心功能

### 🧠 智能对话系统
- **多模型支持**: 兼容 OpenAI、DeepSeek、Anthropic 等主流 LLM 提供商
- **上下文记忆**: 智能维护对话历史，支持多轮对话上下文
- **流式输出**: 实时显示 AI 回复，提升交互体验
- **工具调用**: 自动解析和执行 LLM 返回的工具调用指令
- **深度思考**: 基于遗传算法的多分支思考引擎，提供更高质量的回答

### 🔍 在线搜索系统
- **SearXNG集成**: 基于 SearXNG 的隐私保护搜索引擎
- **多引擎支持**: 支持Google、Bing等多种搜索引擎
- **智能结果处理**: 自动格式化搜索结果，提供AI友好的信息展示
- **灵活配置**: 可配置搜索引擎列表、结果数量等参数

### 🔄 配置热更新系统
- **实时配置更新**: 配置变更立即生效，无需重启应用
- **配置变更通知**: 完善的监听器机制，支持配置变更回调
- **模块重新加载**: 支持动态模块管理和热插拔
- **配置监视器**: 自动文件变化检测和重新加载
- **配置快照**: 安全的配置保存和恢复功能
- **错误处理**: 完善的异常处理机制，确保系统稳定性

### 🔧 MCP 服务生态
- **动态服务发现**: 自动扫描和注册所有 MCP 服务
- **即插即用**: 新增服务无需重启系统
- **服务管理**: 统一的服务池查询和管理接口
- **多服务协作**: 支持多个 Agent 协同工作

### 🗺️ GRAG 知识图谱
- **五元组提取**: 自动从对话中提取实体-关系-属性
- **智能检索**: 基于相似度的上下文召回机制
- **可视化展示**: 支持知识图谱的可视化展示
- **历史导入**: 兼容旧版对话记录的批量导入

### 🎤 语音交互系统
- **流式合成**: 基于 Edge-TTS 的实时语音合成
- **智能分句**: 自动识别句子边界，优化播放体验
- **异步处理**: 文本显示和音频播放完全分离
- **多引擎支持**: 兼容多种 TTS 引擎

### 🖥️ 用户界面
- **现代化 GUI**: 基于 PyQt5 的精美图形界面
- **独立对话框**: 每个对话都是独立的对话框组件，采用直角设计，支持自动高度调整
- **工具调用对话框**: 专门为工具调用设计的对话框，没有用户名标签，保持简洁的UI风格
- **透明背景**: 主聊天区域使用透明背景，对话框保持原有样式
- **Markdown 支持**: 完整的 Markdown 语法支持和代码高亮
- **主题定制**: 支持界面主题、透明度等自定义
- **响应式设计**: 自适应不同屏幕尺寸
- **流式更新**: 实时流式消息更新和自动滚动

### 🌐 API 服务
- **RESTful API**: 完整的 HTTP API 接口
- **流式支持**: Server-Sent Events 流式输出
- **自动文档**: 交互式 API 文档 (Swagger)
- **跨域支持**: 完整的 CORS 配置

### 📱 系统托盘
- **后台运行**: 支持最小化到系统托盘
- **自动隐藏**: 启动后自动隐藏控制台窗口
- **快捷操作**: 托盘图标右键菜单
- **自启动**: 支持注册表方式的自启动功能

### 🔍 智能 Agent 系统
- **AgentManager**: 独立的 Agent 注册和调用系统
- **配置管理**: 统一的 Agent 配置和动态加载
- **会话隔离**: 多用户会话完全隔离和TTL管理
- **占位符替换**: 支持Agent配置、环境变量、时间信息等占位符
- **生命周期管理**: 完整的 Agent 生命周期管理和热插拔
- **多Agent协作**: 支持多个 Agent 协同工作和任务分配

---

## 🏗️ 技术架构

<div align="center">

```mermaid
graph TB
    A[用户界面] --> B[PyQt5 GUI]
    A --> C[Web API]
    A --> D[语音交互]
    
    B --> E[对话核心]
    C --> E
    D --> E
    
    E --> F[工具调用循环]
    F --> G[MCP 服务管理器]
    F --> H[Agent 管理器]
    
    G --> I[各种 MCP 服务]
    H --> J[各种 Agent]
    
    E --> K[GRAG 记忆系统]
    K --> L[Neo4j 图数据库]
    
    E --> M[配置管理]
    M --> N[config.py]
    M --> O[config_manager.py]
    
    I --> O[文件/代码/浏览器等]
    J --> P[专业任务处理]
```

</div>

### 📊 核心模块

| 模块 | 功能 | 技术栈 |
|------|------|--------|
| **对话核心** | 处理用户输入和AI响应 | Python, OpenAI API |
| **MCP 服务** | 工具调用和服务管理 | MCP Protocol |
| **Agent 系统** | 专业任务处理 | 多模型支持 |
| **记忆系统** | 知识图谱和上下文 | Neo4j, Py2neo |
| **用户界面** | 图形交互界面 | PyQt5, Markdown |
| **API 服务** | HTTP 接口服务 | FastAPI, Uvicorn |
| **语音系统** | 语音合成和识别 | Edge-TTS, PyAudio |
| **配置管理** | 配置热更新和模块重载 | ConfigManager, JSON |

---

## 🗂️ 目录结构
```
NagaAgent3.1/
├── main.py                     # 主入口
├── config.py                   # 全局配置
├── config.json.example         # 配置文件模板
├── config_manager.py           # 配置热更新管理器
├── conversation_core.py        # 对话核心（含工具调用循环主逻辑）
├── apiserver/                  # API服务器模块
│   ├── api_server.py           # FastAPI服务器
│   ├── start_server.py         # 启动脚本
│   ├── message_manager.py      # 消息管理器
│   └── README.md               # API文档
├── mcpserver/                  # MCP服务和Agent系统
│   ├── mcp_manager.py          # MCP服务管理
│   ├── mcp_registry.py         # Agent注册与schema元数据
│   ├── agent_manager.py        # Agent管理器（独立系统）
│   ├── agent_xxx/              # 各类自定义Agent
│   │   └── agent-manifest.json # Agent配置文件
│   ├── agent_comic_downloader/ # 漫画下载Agent
│   ├── agent_device_switch/    # 设备控制Agent
│   ├── agent_memory/           # 记忆管理Agent
│   ├── agent_naga_portal/      # 娜迦门户Agent
│   ├── agent_playwright_master/ # 浏览器自动化Agent
│   ├── agent_weather_time/     # 天气时间Agent
│   └── Office-Word-MCP-Server-main/ # Word文档处理Agent
├── thinking/                   # 深度思考引擎
│   ├── tree_thinking.py        # 核心思考引擎
│   ├── difficulty_judge.py     # 问题难度评估
│   ├── genetic_pruning.py     # 遗传算法剪枝
│   ├── preference_filter.py   # 用户偏好过滤
│   └── thinking_node.py       # 思考节点结构
├── summer_memory/              # GRAG知识图谱记忆系统
│   ├── memory_manager.py       # 记忆管理器
│   ├── quintuple_extractor.py  # 五元组提取器
│   ├── quintuple_graph.py      # Neo4j图谱操作
│   ├── quintuple_rag_query.py  # 记忆查询
│   ├── time_axis_manager.py    # 时间轴管理
│   ├── intelligent_memory_extractor.py  # 智能记忆提取器
│   ├── semantic_deduplicator.py  # 语义去重器
│   ├── typed_memory_storage.py  # 分类型存储
│   ├── entity_disambiguator.py  # 实体消歧
│   ├── multi_modal_query_system.py  # 多模态查询
│   └── quintuple_visualize_v2.py  # 图谱可视化
├── voice/                      # 语音交互系统
│   ├── tts_handler.py          # TTS处理器
│   ├── voice_integration.py    # 语音集成
│   ├── server.py               # 语音服务器
│   └── start_voice_service.py  # 语音服务启动脚本
├── ui/                         # 前端UI
│   ├── pyqt_chat_window.py     # PyQt聊天窗口
│   ├── response_utils.py       # 响应解析工具
│   ├── message_renderer.py     # 消息渲染器
│   ├── elegant_settings_widget.py # 设置组件
│   └── tray/                   # 系统托盘模块
│       ├── console_tray.py     # 控制台托盘功能
│       ├── auto_start.py       # 自启动管理
│       └── README.md           # 托盘使用说明
├── mqtt_tool/                  # MQTT工具
├── logs/                       # 日志（含历史txt对话）
├── data/neo4j/                 # Neo4j数据库文件
├── requirements.txt             # 项目依赖
├── pyproject.toml             # 项目配置
├── CONFIG_HOT_RELOAD_GUIDE.md  # 配置热更新使用指南
├── CONFIG_HOT_RELOAD_TEST_REPORT.md # 配置热更新测试报告
├── setup.ps1                   # Windows配置脚本
├── start.bat                   # Windows启动脚本
├── start_with_tray.bat         # Windows托盘启动脚本
├── setup_mac.sh                # Mac配置脚本
├── start_mac.sh                # Mac启动脚本
├── check_env.py                # 跨平台环境检查
└── README.md                   # 项目说明
```

---

## 🔧 工具调用循环机制

### 系统概述
NagaAgent支持两种类型的工具调用：
- **MCP服务调用**: 通过`agentType: mcp`调用MCP类型的Agent
- **Agent服务调用**: 通过`agentType: agent`调用Agent类型的Agent

### 工具调用格式

#### MCP服务调用格式
```json
{
  "agentType": "mcp",
  "service_name": "MCP服务名称",
  "tool_name": "工具名称",
  "参数名": "参数值"
}
```

#### Agent服务调用格式
```json
{
  "agentType": "agent",
  "agent_name": "Agent名称",
  "prompt": "任务内容"
}
```

### 工具调用流程
1. **LLM输出JSON格式**: LLM根据用户需求输出工具调用请求
2. **自动解析agentType**: 系统首先解析agentType字段，确定调用类型
3. **路由到对应管理器**: 
   - `mcp`类型 → 路由到MCPManager处理
   - `agent`类型 → 路由到AgentManager处理
4. **执行工具调用**: 调用对应的服务执行具体任务
5. **结果返回LLM**: 将工具执行结果返回给LLM
6. **循环处理**: 重复步骤2-5，直到LLM输出普通文本或无工具调用

### 配置参数
```python
# config.py中的工具调用循环配置
MAX_handoff_LOOP_STREAM = 5      # 流式模式最大工具调用循环次数
MAX_handoff_LOOP_NON_STREAM = 5  # 非流式模式最大工具调用循环次数
SHOW_handoff_OUTPUT = False      # 是否显示工具调用输出
```

---

## 🌐 多Agent与MCP服务

### 动态服务池查询功能

#### 核心查询方法
```python
from mcpserver.mcp_registry import (
    get_all_services_info,      # 获取所有服务信息
    get_service_info,           # 获取单个服务详情
    query_services_by_capability, # 按能力搜索服务
    get_service_statistics,     # 获取统计信息
    get_available_tools         # 获取服务工具列表
)
```

#### API端点
- `GET /mcp/services` - 获取所有服务列表和统计信息
- `GET /mcp/services/{service_name}` - 获取指定服务详情
- `GET /mcp/services/search/{capability}` - 按能力搜索服务
- `GET /mcp/services/{service_name}/tools` - 获取服务工具列表
- `GET /mcp/statistics` - 获取服务统计信息

### 典型用法示例
```python
# 读取文件内容
await s.mcp.handoff(
  service_name="file",
  task={"action": "read", "path": "test.txt"}
)

# 运行Python代码
await s.mcp.handoff(
  service_name="coder",
  task={"action": "run", "file": "main.py"}
)
```

---

## 🤖 AgentManager 独立系统

### 系统概述
AgentManager是一个独立的Agent注册和调用系统，支持从配置文件动态加载Agent定义，提供统一的调用接口和完整的生命周期管理。

### 核心功能

#### 1. 配置管理
- **动态配置加载**: 从`agent_configs/`目录自动扫描和加载Agent配置文件
- **配置验证**: 自动验证Agent配置的完整性和有效性
- **热重载**: 支持运行时重新加载配置，无需重启系统
- **环境变量支持**: 支持从环境变量和`.env`文件加载敏感配置

#### 2. 会话管理
- **多会话支持**: 每个Agent支持多个独立的会话上下文
- **历史记录**: 自动维护对话历史，支持上下文召回
- **会话过期**: 自动清理过期的会话数据，节省内存
- **会话隔离**: 不同用户和不同Agent的会话完全隔离

#### 3. 智能占位符替换
支持多种类型的占位符替换：

**Agent配置占位符**:
- `{{AgentName}}` - Agent名称
- `{{Description}}` - 描述信息
- `{{ModelId}}` - 模型ID
- `{{Temperature}}` - 温度参数
- `{{MaxTokens}}` - 最大输出token数
- `{{ModelProvider}}` - 模型提供商

**环境变量占位符**:
- `{{ENV_VAR_NAME}}` - 系统环境变量

**时间占位符**:
- `{{CurrentTime}}` - 当前时间 (HH:MM:SS)
- `{{CurrentDate}}` - 当前日期 (YYYY-MM-DD)
- `{{CurrentDateTime}}` - 完整时间 (YYYY-MM-DD HH:MM:SS)

### 配置文件格式

#### Agent配置文件示例
```json
{
  "ExampleAgent": {
    "model_id": "deepseek-chat",
    "name": "示例助手",
    "base_name": "ExampleAgent",
    "system_prompt": "你是{{AgentName}}，一个专业的{{Description}}。\n\n当前时间：{{CurrentDateTime}}\n模型：{{ModelId}}\n温度：{{Temperature}}\n\n请用中文回答，保持专业和友好的态度。",
    "max_output_tokens": 8192,
    "temperature": 0.7,
    "description": "智能助手，擅长回答各种问题",
    "model_provider": "openai",
    "api_base_url": "https://api.deepseek.com/v1",
    "api_key": "{{DEEPSEEK_API_KEY}}"
  }
}
```

### 使用示例

#### 基本调用
```python
from mcpserver.agent_manager import get_agent_manager

# 获取AgentManager实例
agent_manager = get_agent_manager()

# 调用Agent
result = await agent_manager.call_agent(
    agent_name="ExampleAgent",
    prompt="请帮我分析这份数据",
    session_id="user_123"
)
```

#### 便捷函数调用
```python
from mcpserver.agent_manager import call_agent, list_agents, get_agent_info

# 便捷调用
result = await call_agent("ExampleAgent", "你好")

# 获取Agent列表
agents = list_agents()
```

---

## 📋 Agent Manifest标准化

### 标准化规范
所有Agent必须使用标准化的`agent-manifest.json`配置文件，确保一致性和可维护性。

#### 必需字段
- `name`: Agent唯一标识符
- `displayName`: 显示名称
- `version`: 版本号（x.y.z格式）
- `description`: 功能描述
- `author`: 作者或模块名称
- `agentType`: Agent类型（mcp/agent）
- `entryPoint`: 入口点配置（module和class）

### 创建新Agent

#### 创建MCP类型Agent
1. 在`mcpserver/`目录下创建新的Agent目录
2. 复制`AGENT_MANIFEST_TEMPLATE.json`到Agent目录
3. 修改manifest文件内容
4. 创建Agent实现类
5. 重启系统自动注册

#### 创建Agent类型Agent
1. 在`agent_configs/`目录下创建配置文件
2. 定义Agent配置（模型、提示词等）
3. 配置环境变量（API密钥等）
4. 重启系统自动加载

---

## 🖥️ 系统托盘功能

### 功能特性
- **控制台托盘**: 将终端窗口隐藏到系统托盘，支持自动隐藏
- **任务栏隐藏**: 控制台窗口从任务栏完全隐藏
- **托盘图标**: 系统托盘显示应用图标，支持右键菜单
- **自启动管理**: 支持注册表方式的自启动功能
- **托盘消息**: 支持状态通知和消息提示

### 使用方法

#### 托盘模式启动
```bash
# Windows
.\start_with_tray.bat
```

#### 托盘菜单功能
- **显示控制台**: 从托盘恢复控制台窗口显示
- **隐藏控制台**: 隐藏控制台窗口到托盘
- **开机自启动**: 切换自启动状态
- **退出**: 完全退出应用

### 技术实现
- **窗口钩子**: 监听控制台窗口的关闭事件，拦截关闭操作
- **窗口样式**: 使用`WS_EX_TOOLWINDOW`样式让窗口不在任务栏显示
- **自动隐藏**: 启动后3秒自动隐藏控制台窗口
- **托盘集成**: 使用PyQt5实现系统托盘功能

### 注意事项
1. **权限要求**: 自启动功能需要管理员权限
2. **依赖安装**: 需要安装`PyQt5`库
3. **图标文件**: 默认使用`ui/window_icon.png`作为托盘图标
4. **启动方式**: 使用`start_with_tray.bat`启动以启用托盘功能

---

## 🌐 RESTful API 服务

NagaAgent内置完整的RESTful API服务器，启动时自动开启，支持所有对话功能：

### API接口说明

- **基础地址**: `http://127.0.0.1:8000` (可在config.py中配置)
- **交互式文档**: `http://127.0.0.1:8000/docs`
- **OpenAPI规范**: `http://127.0.0.1:8000/openapi.json`

### 主要接口

#### 健康检查
```bash
GET /health
```

#### 对话接口
```bash
# 普通对话
POST /chat
{
  "message": "你好，娜迦",
  "session_id": "optional-session-id"
}

# 流式对话 (Server-Sent Events)
POST /chat/stream
{
  "message": "请介绍一下人工智能的发展历程"
}
```

#### 系统管理接口
```bash
# 获取系统信息
GET /system/info

# 切换开发者模式
POST /system/devmode

# 获取记忆统计
GET /memory/stats
```

## MCP服务Agent化升级说明

- 所有MCP服务（如文件、代码、浏览器、应用启动、系统控制、天气等）已全部升级为标准Agent风格：
  - 统一继承自`agents.Agent`，具备`name`、`instructions`属性和`handle_handoff`异步方法
  - 变量全部走`config.py`统一管理，避免重复定义
  - 注释全部中文，文件/类/函数注释一行，变量注释右侧#
  - 支持多agent协作，ControllerAgent可智能分配任务给BrowserAgent、ContentAgent等
  - 注册中心`mcp_registry.py`自动发现并注册所有实现了`handle_handoff`的Agent实例，支持热插拔
  - 注册时自动输出所有已注册agent的名称和说明，便于调试
  - 简化Agent类型：只支持`mcp`和`agent`两种类型

- handoff机制全部通过`handle_handoff`异步方法调度，兼容JSON和handoff两种格式

- 新增/删除agent只需增删py文件，无需重启主程序

- 详细接口和参数请参考各Agent代码注释与`config.py`配置 

## 更新日志

- 工具调用格式已优化，改为纯JSON格式，更加简洁规范，具体示例如下：

```
{
  "agentType": "mcp",
  "service_name": "MCP服务名称",
  "tool_name": "工具名称",
  "参数名": "参数值"
}
```

---

## 📝 前端UI与响应适配
- **所有后端返回均为结构化JSON**: 前端通过`ui/response_utils.py`的`extract_message`方法自动适配多种返回格式
- **优先显示逻辑**: 优先显示`data.content`，其次`message`，最后原样返回，兼容所有Agent
- **换行符自动适配**: PyQt前端自动将所有`\n`和`\\n`换行符转为`<br>`，多行内容显示无障碍
- **UI动画**: 侧栏点击切换时，侧栏宽度、主聊天区宽度、输入框高度均采用同步动画
- **主题自定义**: UI动画、主题、昵称、透明度等全部可在`config.py`和`pyqt_chat_window.py`灵活配置

---

## 🔊 流式语音交互
- **支持语音输入**: 流式识别，自动转文字
- **支持语音输出**: 流式合成，边播边出
- **完全异步处理**: 重构语音集成系统，文本显示和音频播放完全分离
- **消除重复播放**: 移除流式分句和最终文本的重复播放问题
- **前端即时显示**: 前端立即显示文本，不再等待音频处理完成
- **依赖与配置**: 详见`voice/voice_config.py`和README相关章节

---

## 🌳 深度思考引擎

NagaAgent 3.1 引入了基于遗传算法的多分支思考引擎，提供更高质量的AI回答。

### 核心特性

- **多分支并行思考**: 根据问题难度自动生成多条不同类型的思考路线
- **问题难度评估**: 通过文本长度、关键词、句式结构等综合判断复杂度
- **用户偏好系统**: 支持自定义偏好配置，对思考路线进行加权评分
- **遗传算法剪枝**: 对思考路线进行适应度评估、交叉融合、精英保留
- **并发线程池**: 思考与API调用分离，提升并发性能
- **可扩展架构**: 支持自定义分支类型、评分权重、进化策略

### 思考分支类型

- **逻辑分支**: 注重逻辑推理和事实分析
- **创新分支**: 强调创意思维和独特见解
- **分析分支**: 深入分析和多角度思考
- **实用分支**: 关注实际应用和可操作性
- **哲学分支**: 探讨深层含义和价值思考

### 使用方法

```python
from thinking import TreeThinkingEngine

# 初始化引擎
engine = TreeThinkingEngine(api_client=your_api_client, memory_manager=your_memory_manager)

# 启用深度思考
result = await engine.think_deeply("请分析人工智能未来的发展趋势")
print(result["answer"])  # 输出综合后的最终答案
```

---

## 📝 其它亮点
- **记忆权重动态调整**: 支持AI/人工标记important，权重/阈值/清理策略全部在`config.py`统一管理
- **主题归类自动化**: 主题归类、召回、权重提升、清理等全部自动化
- **检索日志自动记录**: 参数可调，GRAG配置示例见`config.py`
- **历史对话兼容升级**: 支持将旧版txt对话内容一键导入GRAG知识图谱记忆系统
- **工具调用循环自动执行机制**: 支持多轮递归调用，最大循环次数可配置
- **所有Agent的注册元数据已集中在`mcpserver/mcp_registry.py`**: 主流程和管理器极简，扩展维护更方便
- **自动注册/热插拔Agent机制**: 新增/删除Agent只需增删py文件，无需重启主程序
- **Agent Manifest标准化**: 统一的`agent-manifest.json`格式，支持完整的字段验证和类型检查
- **动态服务池查询**: 系统通过扫描`agent-manifest.json`文件自动发现和注册服务，无需手动配置静态服务列表
- **AgentManager独立系统**: 支持Agent的配置加载、会话管理、消息组装和LLM调用，提供完整的Agent生命周期管理
- **智能占位符替换**: 支持Agent配置、环境变量、时间信息等多种占位符，实现动态提示词生成
- **完整消息序列构建**: 自动组装系统消息、历史消息和用户消息，确保对话上下文完整性
- **多模型提供商支持**: 支持OpenAI、DeepSeek、Anthropic等多种LLM提供商，每个Agent可独立配置
- **会话隔离与TTL管理**: 支持多用户多会话隔离，自动清理过期会话数据
- **统一工具调用接口**: MCP和Agent类型服务通过统一的JSON格式调用，支持混合调用场景
- **配置热更新系统**: 实时配置变更、配置快照、模块重载、自动监视等完整功能

---

## 📋 更新日志

### v3.2.0 (2025-08-26)

#### 🚀 新增功能
- **时间轴管理系统**: 智能时间衰减和记忆查询，支持本地时区时间显示
- **分类型记忆存储**: 支持事实、过程、情感、元记忆四种类型的独立存储
- **智能记忆提取器**: 根据查询需求动态选择记忆提取策略
- **语义去重机制**: 基于语义相似度的记忆去重和合并
- **实体消歧系统**: 智能识别和合并相同实体的不同表达
- **多模态查询系统**: 支持关键词、语义、时间、重要性等多种查询方式
- **AI提示词强化**: 完善的提示词系统，着重强化角色保持和一致性

#### 🔧 功能改进
- **时间格式优化**: 记忆时间显示改为本地时区时间字符串，保留原始时间戳用于计算
- **记忆查询性能**: 优化查询算法，支持时间窗口过滤和重要性排序
- **提示词结构化**: 所有系统提示词采用结构化格式，提高AI理解和执行效果
- **记忆管理优化**: 改进记忆的存储、检索和清理机制
- **代码清理**: 删除无用文件，优化项目结构

#### 🐛 问题修复
- **时间显示问题**: 修复记忆时间显示为时间戳的问题，改为可读的本地时间
- **记忆重复存储**: 修复相似记忆重复存储的问题，实现智能去重
- **角色一致性**: 通过强化的提示词系统，保持AI角色的一致性
- **系统稳定性**: 优化内存管理，减少内存泄漏

### v3.1.0 (2024-08-17)

#### 🚀 新增功能
- **深度思考引擎**: 基于遗传算法的多分支思考系统
- **AgentManager**: 独立的Agent注册和调用系统
- **模块化UI渲染**: 新的消息渲染系统，支持名字+消息框布局
- **MQTT通信支持**: 新增MQTT工具模块
- **Word文档处理**: 集成Office Word MCP服务
- **漫画下载Agent**: 新增漫画下载功能Agent
- **配置热更新系统**: 实时配置变更，无需重启应用

#### 🔧 功能改进
- **语音服务升级**: OpenAI兼容的TTS服务，支持多种音频格式
- **系统托盘增强**: 完整的后台运行和自启动支持
- **配置管理优化**: 统一的配置文件结构和环境变量支持
- **配置热更新**: 支持实时配置变更和模块重新加载
- **依赖管理**: 使用pyproject.toml进行现代化依赖管理
- **Agent热插拔**: 支持运行时动态加载和卸载Agent

#### 🐛 问题修复
- **内存泄漏**: 修复会话管理中的内存泄漏问题
- **并发处理**: 改进多线程并发处理的稳定性
- **配置验证**: 增强配置文件的验证和错误处理
- **配置热更新**: 修复配置快照序列化和更新延迟问题
- **UI响应**: 优化UI界面的响应速度和用户体验

#### 📚 文档更新
- 完善所有模块的README文档
- 更新安装和配置指南
- 添加API接口文档
- 增加故障排除指南
- 新增配置热更新系统使用指南和测试报告

---

## 🆙 历史对话兼容升级
- **支持将旧版txt对话内容一键导入GRAG知识图谱记忆系统**: 兼容主题、分层、五元组等所有新特性
- **激活指令**:
  ```
  #夏园系统兼容升级
  ```
- **系统会自动遍历logs目录下所有txt日志**: 列出所有历史对话内容并编号，输出到终端和`summer_memory/history_dialogs.json`
- **用户可查看编号后，选择导入方式**:
  - 全部导入：
    ```
    python summer_memory/main.py import all
    ```
  - 选择性导入（如第1、3、5-8条）：
    ```
    python summer_memory/main.py import 1,3,5-8
    ```
- **兼容过程自动判重**: 已入库内容不会重复导入，支持断点续跑
- **兼容内容全部走AI自动主题归类与分层**: 完全与新系统一致
- **详细进度、结果和异常均有反馈**: 安全高效

---

## 🔧 最新更新 (v3.0.5)

### 系统托盘功能增强
- **控制台托盘功能**: 实现真正的"最小化到托盘"功能
- **窗口钩子**: 监听控制台窗口的关闭事件，拦截关闭操作
- **任务栏隐藏**: 使用`WS_EX_TOOLWINDOW`样式让窗口不在任务栏显示
- **自动隐藏**: 启动后3秒自动隐藏控制台窗口
- **托盘消息**: 支持托盘消息通知和状态提示

### MCP工具依赖
- **新增依赖**: 添加`jmcomic`和`fastmcp`依赖到`requirements.txt`
- **虚拟环境安装**: 确保依赖安装到虚拟环境中
- **依赖验证**: 提供依赖安装验证脚本

### 技术改进
- **窗口监控**: 添加窗口状态监控线程，实时检测窗口显示/隐藏状态
- **样式管理**: 保存和恢复原始窗口样式，确保功能稳定性
- **错误处理**: 增强窗口操作和托盘功能的错误处理机制

---

## ❓ 常见问题

### 环境检查
```bash
python check_env.py
```
### Windows 环境
- **Python版本/依赖/虚拟环境/浏览器驱动等问题**: 详见`setup.ps1`与本README
- **IDE报import错误**: 重启并选择正确解释器
- **语音依赖安装失败**: 先装C++ Build Tools
- **MCP工具依赖缺失**: 运行`pip install jmcomic fastmcp`

### Mac 环境
- **Python版本过低**: `brew install python@3.11`
- **PyAudio安装失败**: `brew install portaudio && pip install pyaudio`
- **权限问题**: `chmod +x *.sh`

### API服务器问题
- **端口占用**: 修改`config.py`中的`API_SERVER_PORT`
- **代理干扰**: 临时禁用代理 `unset ALL_PROXY http_proxy https_proxy`
- **依赖缺失**: 确保安装了FastAPI和Uvicorn `pip install fastapi uvicorn[standard]`
- **无法访问**: 检查防火墙设置，确保端口未被阻塞

### 工具调用问题
- **工具调用循环次数过多**: 调整`config.py`中的`MAX_handoff_LOOP_STREAM`和`MAX_handoff_LOOP_NON_STREAM`
- **工具调用失败**: 检查MCP服务是否正常运行，查看日志输出
- **格式错误**: 确保LLM输出严格遵循JSON格式

### GRAG记忆系统问题
- **Neo4j连接失败**: 检查Neo4j服务是否启动，确认连接参数正确
- **记忆查询无结果**: 检查五元组是否正确提取和存储
- **性能问题**: 调整`config.py`中的GRAG相关参数

### 系统托盘问题
- **托盘图标不显示**: 检查图标文件是否存在，确认PyQt5安装正确
- **控制台托盘不工作**: 确认使用`start_with_tray.bat`启动
- **自启动失败**: 确认管理员权限，检查注册表权限
- **窗口最小化问题**: 检查托盘集成是否正确，确认事件处理函数

### AgentManager问题
- **Agent配置加载失败**: 检查`agent_configs/`目录下的JSON文件格式是否正确
- **API调用失败**: 确认API密钥配置正确，检查网络连接
- **会话历史丢失**: 检查会话TTL配置，确认会话未过期
- **占位符替换失败**: 确认环境变量已正确设置
- **内存占用过高**: 调整`max_history_rounds`参数，减少历史消息数量

### 配置热更新问题
- **配置更新失败**: 检查config.json文件格式是否正确，确认文件权限
- **配置快照恢复失败**: 确认快照数据完整，检查JSON序列化问题
- **模块重新加载失败**: 确认模块有`reload_config`方法，检查模块依赖
- **配置监视器不工作**: 确认使用`start_config_watcher()`启动监视器
- **配置文件被损坏**: 使用备份文件恢复，或重新生成配置文件

### 通用问题
- **浏览器无法启动**: 检查playwright安装与网络
- **主题树/索引/参数/密钥全部在`config.py`统一管理**
- **聊天输入`#devmode`进入开发者模式**: 后续对话不写入GRAG记忆，仅用于工具调用测试

### 最佳实践

#### Agent配置最佳实践
1. **使用环境变量**: 敏感信息如API密钥应使用环境变量
2. **合理设置参数**: 根据任务需求调整temperature和max_output_tokens
3. **优化提示词**: 使用占位符实现动态内容，提高灵活性
4. **会话管理**: 合理设置会话TTL，避免内存泄漏

#### 性能优化建议
1. **缓存配置**: 启用配置缓存，减少文件读取开销
2. **并发控制**: 合理控制并发Agent调用数量
3. **资源清理**: 定期清理过期会话和临时数据
4. **监控日志**: 启用调试模式监控系统性能
5. **配置热更新**: 使用批量更新减少重新加载次数，避免频繁配置变更

#### 安全建议
1. **API密钥管理**: 使用环境变量或密钥管理服务
2. **输入验证**: 对用户输入进行验证和清理
3. **错误处理**: 避免在错误信息中泄露敏感信息
4. **访问控制**: 实现适当的访问控制机制
5. **配置备份**: 定期备份配置文件，使用配置快照功能

---

## 🤝 贡献指南

我们欢迎所有形式的贡献！请阅读以下指南：

### 📋 贡献方式
- **报告问题**: 使用 GitHub Issues 提交 Bug 报告
- **功能建议**: 提出新功能的需求和建议
- **代码贡献**: 提交 Pull Request 改进代码
- **文档改进**: 完善项目文档和使用说明

### 📝 开发规范
- 遵循 PEP 8 代码风格
- 添加适当的注释和文档
- 确保代码测试通过
- 更新相关文档

### 📞 联系方式
- **Issues**: [GitHub Issues](https://github.com/Xxiii8322766509/NagaAgent/issues)
- **讨论**: [GitHub Discussions](https://github.com/Xxiii8322766509/NagaAgent/discussions)

---


## 🙏 致谢

感谢以下开源项目和贡献者：

- **[OpenAI](https://openai.com/)** - 提供强大的 AI 模型
- **[Neo4j](https://neo4j.com/)** - 图数据库支持
- **[PyQt5](https://riverbankcomputing.com/software/pyqt/)** - GUI 框架
- **[FastAPI](https://fastapi.tiangolo.com/)** - 现代 Web 框架
- **[MCP](https://modelcontextprotocol.io/)** - 模型上下文协议
- 所有贡献者和社区成员

---

## 📄 许可证

本项目采用 MIT 许可证 - 详见 [LICENSE](LICENSE) 文件

<div align="center">

---

**⭐ 如果这个项目对您有帮助，请考虑给我们一个 Star！**

</div><|MERGE_RESOLUTION|>--- conflicted
+++ resolved
@@ -22,7 +22,6 @@
 
 ### 🎯 项目亮点
 
-<<<<<<< HEAD
 ✅ **🧠 智能记忆**: 基于 Neo4j 的 GRAG 知识图谱记忆系统，支持分类型存储和时间轴管理  
 ✅ **🔧 丰富生态**: 支持多种 MCP 服务和 Agent 系统，动态服务发现和热插拔  
 ✅ **🎤 语音交互**: OpenAI 兼容的流式语音合成服务，完全异步处理  
@@ -35,20 +34,8 @@
 ✅ **🌳 深度思考**: 基于遗传算法的多分支思考引擎，问题难度评估  
 ✅ **⏰ 时间轴管理**: 智能时间衰减和记忆查询，本地时区时间显示  
 ✅ **🎯 角色强化**: 完善的 AI 提示词系统，保持角色一致性  
-=======
-✅ **🧠 智能记忆**: 基于 Neo4j 的 GRAG 知识图谱记忆系统  
-✅ **🔧 丰富生态**: 支持多种 MCP 服务和 Agent 系统  
-✅ **🎤 语音交互**: OpenAI 兼容的流式语音合成服务  
-✅ **🖥️ 现代界面**: 基于 PyQt5 的独立对话框消息渲染系统  
-✅ **🌐 完整 API**: FastAPI RESTful API 和流式输出  
-✅ **📱 系统托盘**: 完整的后台运行和自启动支持  
-✅ **🔍 智能代理**: 动态服务发现和热插拔管理  
-✅ **🛡️ 安全可靠**: 会话隔离和权限管理  
-✅ **🤖 多Agent协作**: AgentManager 独立系统支持多Agent协作  
-✅ **🌳 深度思考**: 基于遗传算法的多分支思考引擎  
 ✅ **🔄 配置热更新**: 实时配置变更，无需重启应用  
 ✅ **💾 持久化上下文**: 重启后自动恢复历史对话上下文  
->>>>>>> ce7e8533
 
 ---
 
