--- conflicted
+++ resolved
@@ -1,8 +1,4 @@
-<<<<<<< HEAD
-# config.py - Pydantic配置系统
-=======
 ﻿# config.py - 简化配置系统
->>>>>>> 64eae350
 """
 NagaAgent 配置系统 - 基于Pydantic实现类型安全和验证
 支持配置热更新和变更通知
