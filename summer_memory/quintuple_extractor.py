--- conflicted
+++ resolved
@@ -315,18 +315,11 @@
             )
 
             content = response.choices[0].message.content.strip()
-<<<<<<< HEAD
-
-            # 尝试解析JSON
-            try:
-                quintuples = json.loads(content)
-=======
             
             # 使用统一的JSON清理和解析工具
             quintuples = clean_and_parse_json(content, expected_type=list, default=[])
             
             if quintuples:
->>>>>>> 8ada2acd
                 logger.info(f"传统方法成功，提取到 {len(quintuples)} 个五元组")
                 return [tuple(t) for t in quintuples if len(t) == 5]
             else:
@@ -536,18 +529,11 @@
             )
 
             content = response.choices[0].message.content.strip()
-<<<<<<< HEAD
-
-            # 尝试解析JSON
-            try:
-                quintuples = json.loads(content)
-=======
             
             # 使用统一的JSON清理和解析工具
             quintuples = clean_and_parse_json(content, expected_type=list, default=[])
             
             if quintuples:
->>>>>>> 8ada2acd
                 logger.info(f"传统方法成功，提取到 {len(quintuples)} 个五元组")
                 return [tuple(t) for t in quintuples if len(t) == 5]
             else:
